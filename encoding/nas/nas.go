--- conflicted
+++ resolved
@@ -42,16 +42,10 @@
 			imeisv bool
 			rinmr  bool
 		}
-<<<<<<< HEAD
 		state        int
 		fiveGGUTI    []byte
 		tai          []TAI
 		allowedNSSAI []SNSSAI
-=======
-		state     int
-		fiveGGUTI []byte
-		tai       []TAI
->>>>>>> ebbc1e3a
 	}
 
 	DLCount uint32
@@ -1051,7 +1045,8 @@
 	ue.indent++
 	for length > 0 {
 		lenBefore := len(*pdu)
-		append(ue.recv.allowedNSSAI, ue.decSNSSAI(false, pdu))
+		snssai := ue.decSNSSAI(false, pdu)
+		ue.recv.allowedNSSAI = append(ue.recv.allowedNSSAI, snssai)
 
 		lenAfter := len(*pdu)
 		length -= lenBefore - lenAfter
